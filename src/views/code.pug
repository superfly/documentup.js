doctype html
html
  head

    //- Document Settings
    meta(charset="utf-8")
    meta(http-equiv="X-UA-Compatible" content="IE=edge")

    //- Referrer
    meta(name="referrer" content="origin")

    //- Mobile
    meta(name="HandheldFriendly" content="True")
    meta(name="viewport" content="width=device-width, initial-scale=1.0")

    title DocumentUp &middot; Automatically generated documentation sites for your markdown files

    //- Stylesheets
    link(rel="stylesheet" type="text/css" href="/screen.css" media="all")

  body

    //- Main content
    main(role="main")

      article
        - let commentsList = comments
        dl.annotated-code
          while commentsList
            - let current = commentsList.data
            - let nextList = commentsList.next
            - let nextComment = nextList ? nextList.data : null
            dt.annotation
              != markdown.render(current.content).body
            dd.code
              - let code = ''
              if nextList
                - code = source.slice(Math.max(current.codeStart - 1, 0), nextComment.begin - 1).join("\n")
              else
                - code = source.slice(current.codeStart).join("\n")
              pre
<<<<<<< HEAD
                code.hljs(class=code.language)
                  != code.value
            - commentsList = nextList
=======
                code(class=language)
                  - syntax = Prism.languages[language]
                  != (syntax && Prism.highlight(code, syntax)) || code
          - commentsList = nextList
>>>>>>> ba7edb10
<|MERGE_RESOLUTION|>--- conflicted
+++ resolved
@@ -39,13 +39,7 @@
               else
                 - code = source.slice(current.codeStart).join("\n")
               pre
-<<<<<<< HEAD
-                code.hljs(class=code.language)
-                  != code.value
-            - commentsList = nextList
-=======
                 code(class=language)
                   - syntax = Prism.languages[language]
                   != (syntax && Prism.highlight(code, syntax)) || code
-          - commentsList = nextList
->>>>>>> ba7edb10
+          - commentsList = nextList